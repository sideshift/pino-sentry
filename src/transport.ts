--- conflicted
+++ resolved
@@ -46,13 +46,8 @@
     Sentry.init(this.withDefaults(options || {}));
   }
 
-<<<<<<< HEAD
   public getLogSeverity(level: number): Sentry.Severity {
-    return (this.SEVERITIES_MAP as any)[level];
-=======
-  public getLogSeverity(level: number | string): Sentry.Severity  {
     return (this.SEVERITIES_MAP as any)[level] || Sentry.Severity.Info;
->>>>>>> 471da432
   }
 
   public get sentry() {
